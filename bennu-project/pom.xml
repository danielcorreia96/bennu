<?xml version="1.0" encoding="UTF-8"?>
<project xmlns="http://maven.apache.org/POM/4.0.0" xmlns:xsi="http://www.w3.org/2001/XMLSchema-instance" xsi:schemaLocation="http://maven.apache.org/POM/4.0.0 http://maven.apache.org/xsd/maven-4.0.0.xsd">
    <modelVersion>4.0.0</modelVersion>

    <parent>
        <groupId>pt.ist</groupId>
        <artifactId>fenix-framework-project</artifactId>
        <version>1.0.0</version>
        <relativePath />
    </parent>

    <artifactId>bennu-project</artifactId>
<<<<<<< HEAD
    <version>1.2.0-SNAPSHOT</version>
=======
    <version>1.1.1</version>
>>>>>>> eab06ab8
    <packaging>pom</packaging>

    <!-- "One POM to rule them all, -->
    <!-- One POM to find them, -->
    <!-- One POM to bring them all -->
    <!-- and in the darkness bind them." -->
    <!-- - Anonymous Bennu Developer, The Fellowship of the POM -->
    <name>Bennu Project</name>

    <properties>
        <requireMavenVersion.regex>[3.0.0,)</requireMavenVersion.regex>
        <requireJavaVersion.regex>[1.7.0,)</requireJavaVersion.regex>

        <!-- IT'S SAD, BUT... -->
        <skipTests>true</skipTests>

        <!-- ************************************************************************************************ -->
        <!-- * DEPENDENCIES VERSIONS * -->
        <!-- * Please keep this list sorted alphabetically or you will feel the wrath of a Bennu Developer * -->
        <!-- ************************************************************************************************ -->
        <version.antlr.antlr>2.7.7</version.antlr.antlr>
        <version.axis.axis>1.4</version.axis.axis>
        <version.cas.casclient>2.1.1</version.cas.casclient>
        <version.com.google.guava.guava>12.0</version.com.google.guava.guava>
        <version.com.google.gwt.gwt.user>2.3.0</version.com.google.gwt.gwt.user>
        <version.com.google.soastation>1.0</version.com.google.soastation>
        <version.com.googlecode.json.simple.json.simple>1.1.1</version.com.googlecode.json.simple.json.simple>
        <version.com.javabib.javabib.bin>20040801</version.com.javabib.javabib.bin>
        <version.com.oracle.ojdbc14>9.0.2.0.0</version.com.oracle.ojdbc14>
        <version.com.sun.codemodel.codemodel>2.6</version.com.sun.codemodel.codemodel>
        <version.com.sun.jersey.contribs.jersey.multipart>1.14</version.com.sun.jersey.contribs.jersey.multipart>
        <version.com.sun.jersey.jersey.client>1.14</version.com.sun.jersey.jersey.client>
        <version.com.sun.jersey.jersey.server>1.14</version.com.sun.jersey.jersey.server>
        <version.com.sun.jersey.jersey.servlet>1.14</version.com.sun.jersey.jersey.servlet>
        <version.commons.beanutils.commons.beanutils>1.6.1</version.commons.beanutils.commons.beanutils>
        <version.commons.codec.commons.codec>1.6</version.commons.codec.commons.codec>
        <version.commons.collections.commons.collections>3.2.1</version.commons.collections.commons.collections>
        <version.commons.httpclient.commons.httpclient>3.1</version.commons.httpclient.commons.httpclient>
        <version.commons.io.commons.io>2.3</version.commons.io.commons.io>
        <version.commons.lang.commons.lang>2.6</version.commons.lang.commons.lang>
        <version.commons.logging.commons.logging>1.1.1</version.commons.logging.commons.logging>
        <version.bennu.backend.util>1.1.1</version.bennu.backend.util>
        <version.ch.qos.logback.logback.classic>1.0.12</version.ch.qos.logback.logback.classic>
        <version.fenix.framework>2.1.0</version.fenix.framework>
        <version.informa.informa>1.0</version.informa.informa>
        <version.javax.mail.mail>1.4.2</version.javax.mail.mail>
        <version.javax.servlet.jstl>1.2</version.javax.servlet.jstl>
        <version.javax.ws.rs.jsr311.api>1.1</version.javax.ws.rs.jsr311.api>
        <version.jfree.jfreechart>0.9.18</version.jfree.jfreechart>
        <version.jline.jline>0.9.94</version.jline.jline>
        <version.joda.time.joda.time>1.5.2</version.joda.time.joda.time>
        <version.joda.time.joda.time.jsptags>1.1.1</version.joda.time.joda.time.jsptags>
        <version.jasperreports.jasperreports.javaflow>3.6.0</version.jasperreports.jasperreports.javaflow>
        <version.org.apache.lucene.lucene.core>3.5.0</version.org.apache.lucene.lucene.core>
        <version.org.apache.pdfbox.pdfbox>1.6.0</version.org.apache.pdfbox.pdfbox>
        <version.org.apache.poi.poi>3.5-beta5</version.org.apache.poi.poi>
        <version.org.apache.poi.poi.contrib>3.5-beta5</version.org.apache.poi.poi.contrib>
        <version.org.apache.poi.poi.ooxml>3.5-beta5</version.org.apache.poi.poi.ooxml>
        <version.org.apache.poi.poi.scratchpad>3.5-beta5</version.org.apache.poi.poi.scratchpad>
        <version.org.apache.tomcat.tomcat.servlet.api>7.0.28</version.org.apache.tomcat.tomcat.servlet.api>
        <version.org.apache.tomcat.tomcat.jsp.api>7.0.28</version.org.apache.tomcat.tomcat.jsp.api>
        <version.org.jmeld.jmeld>2.1</version.org.jmeld.jmeld>
        <version.org.jvnet.mimepull>1.4</version.org.jvnet.mimepull>
        <version.org.mozilla.rhino>1.7R4</version.org.mozilla.rhino>
        <version.org.restlet.jee.org.restlet>2.0.14</version.org.restlet.jee.org.restlet>
        <version.surftheedge.mjava>1.0</version.surftheedge.mjava>

        <!-- ************************************************************************************************ -->
        <!-- * PLUGIN VERSIONS * -->
        <!-- * Please keep this list sorted alphabetically or you will feel the wrath of a Bennu Developer * -->
        <!-- ************************************************************************************************ -->
        <version.com.alexnederlof.jasperreports.plugin>1.5.1</version.com.alexnederlof.jasperreports.plugin>
<<<<<<< HEAD
        <version.pt.ist.bennu.maven.plugin>1.2.0-SNAPSHOT</version.pt.ist.bennu.maven.plugin>
=======
        <version.pt.ist.bennu.maven.plugin>1.1.1</version.pt.ist.bennu.maven.plugin>
>>>>>>> eab06ab8
        <version.pt.ist.ff.maven.plugin>2.1.0</version.pt.ist.ff.maven.plugin>
        <version.org.apache.maven.plugins.maven.enforcer.plugin>1.1.1</version.org.apache.maven.plugins.maven.enforcer.plugin>
        <version.org.apache.maven.plugins.maven.resources.plugin>2.5</version.org.apache.maven.plugins.maven.resources.plugin>
        <version.org.apache.maven.plugins.maven.surefire.plugin>2.12.4</version.org.apache.maven.plugins.maven.surefire.plugin>
        <version.org.apache.maven.plugins.maven.war.plugin>2.3</version.org.apache.maven.plugins.maven.war.plugin>
        <version.org.codehaus.mojo.axistools.maven.plugin>1.4</version.org.codehaus.mojo.axistools.maven.plugin>
    </properties>

    <build>
        <plugins>
            <plugin>
                <groupId>org.apache.maven.plugins</groupId>
                <artifactId>maven-enforcer-plugin</artifactId>
                <version>${version.org.apache.maven.plugins.maven.enforcer.plugin}</version>
                <executions>
                    <execution>
                        <id>enforce-java</id>
                        <goals>
                            <goal>enforce</goal>
                        </goals>
                        <configuration>
                            <rules>
                                <requireMavenVersion>
                                    <version>${requireMavenVersion.regex}</version>
                                </requireMavenVersion>
                                <requireJavaVersion>
                                    <version>${requireJavaVersion.regex}</version>
                                </requireJavaVersion>
                            </rules>
                        </configuration>
                    </execution>
                </executions>
            </plugin>
            <plugin>
                <groupId>org.apache.maven.plugins</groupId>
                <artifactId>maven-surefire-plugin</artifactId>
                <version>${version.org.apache.maven.plugins.maven.surefire.plugin}</version>
                <configuration>
                    <skipTests>${skipTests}</skipTests>
                </configuration>
            </plugin>
            <plugin>
                <groupId>org.apache.maven.plugins</groupId>
                <artifactId>maven-resources-plugin</artifactId>
                <version>${version.org.apache.maven.plugins.maven.resources.plugin}</version>
                <executions>
                    <execution>
                        <id>copy-resources</id>
                        <phase>validate</phase>
                        <goals>
                            <goal>copy-resources</goal>
                        </goals>
                        <configuration>
                            <outputDirectory>${basedir}/target/classes/META-INF/resources</outputDirectory>
                            <resources>
                                <resource>
                                    <directory>src/main/webapp</directory>
                                    <excludes>
                                        <exclude>WEB-INF/web.xml</exclude>
                                    </excludes>
                                </resource>
                                <resource>
                                    <directory>src/main/resources</directory>
                                    <filtering>false</filtering>
                                    <excludes>
                                        <exclude>build.properties</exclude>
                                    </excludes>
                                </resource>
                                <resource>
                                    <directory>src/main/resources</directory>
                                    <filtering>true</filtering>
                                    <includes>
                                        <include>build.properties</include>
                                    </includes>
                                </resource>
                            </resources>
                        </configuration>
                    </execution>
                </executions>
            </plugin>
            <plugin>
                <groupId>pt.ist</groupId>
                <artifactId>bennu-maven-plugin</artifactId>
                <version>${version.pt.ist.bennu.maven.plugin}</version>
                <executions>
                    <execution>
                        <goals>
                            <goal>update-web-fragment</goal>
                            <goal>post-compile</goal>
                        </goals>
                    </execution>
                </executions>
            </plugin>
        </plugins>
        <pluginManagement>
            <plugins>
                <plugin>
                    <groupId>com.alexnederlof</groupId>
                    <artifactId>jasperreports-plugin</artifactId>
                    <version>${version.com.alexnederlof.jasperreports.plugin}</version>
                    <executions>
                        <execution>
                            <phase>compile</phase>
                            <goals>
                                <goal>jasper</goal>
                            </goals>
                        </execution>
                    </executions>
                    <dependencies>
                        <dependency>
                            <groupId>jasperreports</groupId>
                            <artifactId>jasperreports-javaflow</artifactId>
                            <version>${version.jasperreports.jasperreports.javaflow}</version>
                        </dependency>
                    </dependencies>
                    <configuration>
                        <outputDirectory>${project.build.outputDirectory}/reports</outputDirectory>
                        <numberOfThreads>1</numberOfThreads>
                    </configuration>
                </plugin>
                <plugin>
                    <groupId>org.codehaus.mojo</groupId>
                    <artifactId>axistools-maven-plugin</artifactId>
                    <version>${version.org.codehaus.mojo.axistools.maven.plugin}</version>
                    <executions>
                        <execution>
                            <goals>
                                <goal>wsdl2java</goal>
                            </goals>
                        </execution>
                    </executions>
                </plugin>
            </plugins>
        </pluginManagement>
    </build>

    <dependencies>
        <dependency>
            <groupId>org.apache.tomcat</groupId>
            <artifactId>tomcat-servlet-api</artifactId>
            <version>${version.org.apache.tomcat.tomcat.servlet.api}</version>
            <scope>provided</scope>
        </dependency>
    </dependencies>

    <dependencyManagement>
        <dependencies>
            <dependency>
                <groupId>org.jmeld</groupId>
                <artifactId>jmeld</artifactId>
                <version>${version.org.jmeld.jmeld}</version>
            </dependency>
            <dependency>
                <groupId>com.googlecode.json-simple</groupId>
                <artifactId>json-simple</artifactId>
                <version>${version.com.googlecode.json.simple.json.simple}</version>
            </dependency>
            <dependency>
                <groupId>com.sun.jersey</groupId>
                <artifactId>jersey-server</artifactId>
                <version>${version.com.sun.jersey.jersey.server}</version>
            </dependency>
            <dependency>
                <groupId>com.sun.jersey</groupId>
                <artifactId>jersey-client</artifactId>
                <version>${version.com.sun.jersey.jersey.client}</version>
            </dependency>
            <dependency>
                <groupId>com.sun.jersey</groupId>
                <artifactId>jersey-servlet</artifactId>
                <version>${version.com.sun.jersey.jersey.servlet}</version>
            </dependency>
            <dependency>
                <groupId>org.jvnet</groupId>
                <artifactId>mimepull</artifactId>
                <version>${version.org.jvnet.mimepull}</version>
            </dependency>
            <dependency>
                <groupId>javax.ws.rs</groupId>
                <artifactId>jsr311-api</artifactId>
                <version>${version.javax.ws.rs.jsr311.api}</version>
            </dependency>
            <dependency>
                <groupId>com.sun.jersey.contribs</groupId>
                <artifactId>jersey-multipart</artifactId>
                <version>${version.com.sun.jersey.contribs.jersey.multipart}</version>
            </dependency>
            <dependency>
                <groupId>org.apache.lucene</groupId>
                <artifactId>lucene-core</artifactId>
                <version>${version.org.apache.lucene.lucene.core}</version>
            </dependency>
            <dependency>
                <groupId>org.apache.pdfbox</groupId>
                <artifactId>pdfbox</artifactId>
                <version>${version.org.apache.pdfbox.pdfbox}</version>
            </dependency>
            <dependency>
                <groupId>javax.mail</groupId>
                <artifactId>mail</artifactId>
                <version>${version.javax.mail.mail}</version>
            </dependency>
            <dependency>
                <groupId>com.google.gwt</groupId>
                <artifactId>gwt-user</artifactId>
                <version>${version.com.google.gwt.gwt.user}</version>
                <scope>provided</scope>
            </dependency>
            <dependency>
                <groupId>com.sun.codemodel</groupId>
                <artifactId>codemodel</artifactId>
                <version>${version.com.sun.codemodel.codemodel}</version>
            </dependency>
            <dependency>
                <groupId>org.apache.tomcat</groupId>
                <artifactId>tomcat-jsp-api</artifactId>
                <version>${version.org.apache.tomcat.tomcat.jsp.api}</version>
                <scope>provided</scope>
            </dependency>
            <dependency>
                <groupId>org.apache.poi</groupId>
                <artifactId>poi</artifactId>
                <version>${version.org.apache.poi.poi}</version>
            </dependency>
            <dependency>
                <groupId>org.apache.poi</groupId>
                <artifactId>poi-contrib</artifactId>
                <version>${version.org.apache.poi.poi.contrib}</version>
            </dependency>
            <dependency>
                <groupId>org.apache.poi</groupId>
                <artifactId>poi-scratchpad</artifactId>
                <version>${version.org.apache.poi.poi.scratchpad}</version>
            </dependency>
            <dependency>
                <groupId>org.apache.poi</groupId>
                <artifactId>poi-ooxml</artifactId>
                <version>${version.org.apache.poi.poi.ooxml}</version>
            </dependency>
            <dependency>
                <groupId>antlr</groupId>
                <artifactId>antlr</artifactId>
                <version>${version.antlr.antlr}</version>
            </dependency>
            <dependency>
                <groupId>jfree</groupId>
                <artifactId>jfreechart</artifactId>
                <version>${version.jfree.jfreechart}</version>
            </dependency>
            <dependency>
                <groupId>cas</groupId>
                <artifactId>casclient</artifactId>
                <version>${version.cas.casclient}</version>
                <exclusions>
                    <exclusion>
                        <groupId>javax.servlet</groupId>
                        <artifactId>servlet-api</artifactId>
                    </exclusion>
                </exclusions>
            </dependency>
            <dependency>
                <groupId>commons-beanutils</groupId>
                <artifactId>commons-beanutils</artifactId>
                <version>${version.commons.beanutils.commons.beanutils}</version>
            </dependency>
            <dependency>
                <groupId>commons-codec</groupId>
                <artifactId>commons-codec</artifactId>
                <version>${version.commons.codec.commons.codec}</version>
            </dependency>
            <dependency>
                <groupId>commons-collections</groupId>
                <artifactId>commons-collections</artifactId>
                <version>${version.commons.collections.commons.collections}</version>
            </dependency>
            <dependency>
                <groupId>commons-httpclient</groupId>
                <artifactId>commons-httpclient</artifactId>
                <version>${version.commons.httpclient.commons.httpclient}</version>
            </dependency>
            <dependency>
                <groupId>commons-lang</groupId>
                <artifactId>commons-lang</artifactId>
                <version>${version.commons.lang.commons.lang}</version>
            </dependency>
            <dependency>
                <groupId>commons-logging</groupId>
                <artifactId>commons-logging</artifactId>
                <version>${version.commons.logging.commons.logging}</version>
            </dependency>
            <dependency>
                <groupId>jasperreports</groupId>
                <artifactId>jasperreports-javaflow</artifactId>
                <version>${version.jasperreports.jasperreports.javaflow}</version>
                <exclusions>
                    <exclusion>
                        <artifactId>jdtcore</artifactId>
                        <groupId>eclipse</groupId>
                    </exclusion>
                </exclusions>
            </dependency>
            <dependency>
                <groupId>com.google.guava</groupId>
                <artifactId>guava</artifactId>
                <version>${version.com.google.guava.guava}</version>
            </dependency>
            <dependency>
                <groupId>joda-time</groupId>
                <artifactId>joda-time</artifactId>
                <version>${version.joda.time.joda.time}</version>
            </dependency>
            <dependency>
                <groupId>joda-time</groupId>
                <artifactId>joda-time-jsptags</artifactId>
                <version>${version.joda.time.joda.time.jsptags}</version>
            </dependency>
            <dependency>
                <groupId>javax.servlet</groupId>
                <artifactId>jstl</artifactId>
                <version>${version.javax.servlet.jstl}</version>
            </dependency>
            <dependency>
                <groupId>org.restlet.jee</groupId>
                <artifactId>org.restlet</artifactId>
                <version>${version.org.restlet.jee.org.restlet}</version>
            </dependency>
            <dependency>
                <groupId>com.oracle</groupId>
                <artifactId>ojdbc14</artifactId>
                <version>${version.com.oracle.ojdbc14}</version>
            </dependency>
            <dependency>
                <groupId>com.google</groupId>
                <artifactId>soastation</artifactId>
                <version>${version.com.google.soastation}</version>
            </dependency>
            <dependency>
                <groupId>org.mozilla</groupId>
                <artifactId>rhino</artifactId>
                <version>${version.org.mozilla.rhino}</version>
            </dependency>
            <dependency>
                <groupId>jline</groupId>
                <artifactId>jline</artifactId>
                <version>${version.jline.jline}</version>
            </dependency>
            <dependency>
                <groupId>surftheedge</groupId>
                <artifactId>mjava</artifactId>
                <version>${version.surftheedge.mjava}</version>
            </dependency>
            <dependency>
                <groupId>informa</groupId>
                <artifactId>informa</artifactId>
                <version>${version.informa.informa}</version>
            </dependency>
            <dependency>
                <groupId>com.javabib</groupId>
                <artifactId>javabib-bin</artifactId>
                <version>${version.com.javabib.javabib.bin}</version>
            </dependency>
            <dependency>
                <groupId>axis</groupId>
                <artifactId>axis</artifactId>
                <version>${version.axis.axis}</version>
            </dependency>
            <dependency>
                <groupId>ch.qos.logback</groupId>
                <artifactId>logback-classic</artifactId>
                <version>${version.ch.qos.logback.logback.classic}</version>
            </dependency>
        </dependencies>
    </dependencyManagement>

    <repositories>
        <repository>
            <id>fenix-ashes-maven-repository</id>
            <url>https://fenix-ashes.ist.utl.pt/nexus/content/groups/fenix-ashes-maven-repository</url>
        </repository>
        <repository>
            <id>maven-restlet</id>
            <name>Public online Restlet repository</name>
            <url>http://maven.restlet.org</url>
        </repository>
    </repositories>

</project><|MERGE_RESOLUTION|>--- conflicted
+++ resolved
@@ -10,11 +10,7 @@
     </parent>
 
     <artifactId>bennu-project</artifactId>
-<<<<<<< HEAD
     <version>1.2.0-SNAPSHOT</version>
-=======
-    <version>1.1.1</version>
->>>>>>> eab06ab8
     <packaging>pom</packaging>
 
     <!-- "One POM to rule them all, -->
@@ -87,11 +83,7 @@
         <!-- * Please keep this list sorted alphabetically or you will feel the wrath of a Bennu Developer * -->
         <!-- ************************************************************************************************ -->
         <version.com.alexnederlof.jasperreports.plugin>1.5.1</version.com.alexnederlof.jasperreports.plugin>
-<<<<<<< HEAD
         <version.pt.ist.bennu.maven.plugin>1.2.0-SNAPSHOT</version.pt.ist.bennu.maven.plugin>
-=======
-        <version.pt.ist.bennu.maven.plugin>1.1.1</version.pt.ist.bennu.maven.plugin>
->>>>>>> eab06ab8
         <version.pt.ist.ff.maven.plugin>2.1.0</version.pt.ist.ff.maven.plugin>
         <version.org.apache.maven.plugins.maven.enforcer.plugin>1.1.1</version.org.apache.maven.plugins.maven.enforcer.plugin>
         <version.org.apache.maven.plugins.maven.resources.plugin>2.5</version.org.apache.maven.plugins.maven.resources.plugin>
